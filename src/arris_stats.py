"""
    Pull stats from Arris Cable modem's web interface
    Send stats to InfluxDB

    https://github.com/andrewfraley/arris_cable_modem_stats
"""
# pylint: disable=line-too-long

import os
import sys
import time
import base64
import logging
import argparse
import configparser
from datetime import datetime
import urllib3
import requests
import arris_stats_sb8200 as sb8200

HEADERS = {
    'Accept': 'text/html,application/xhtml+xml,application/xml;q=0.9,image/webp,*/*;q=0.8',
    'Accept-Language': 'en-US,en;q=0.5',
    'Cache-Control': 'max-age=',
    'Connection': 'keep-alive',
    'DNT': '1',
    'Upgrade-Insecure-Requests': '1',
    'User-Agent': 'Mozilla/5.0 (Windows NT 10.0; Win64; x64; rv:82.0) Gecko/20100101 Firefox/82.0',
}


def main():
    """ MAIN """

    args = get_args()
    init_logger(args.debug)

    config_path = args.config
    config = get_config(config_path)

    # Re-init the logger if we set arris_stats_debug in ENV or config.ini
    if config['arris_stats_debug']:
        init_logger(True)

    sleep_interval = int(config['sleep_interval'])
    destination = config['destination']
    modem_model = config['modem_model']

    # Disable the SSL warnings if we're not verifying SSL
    if not config['modem_verify_ssl']:
        urllib3.disable_warnings()

    # SB8200 requires authentication on Comcast now
    credential = None

    first = True
    while True:
        if not first:
            logging.info('Sleeping for %s seconds', sleep_interval)
            sys.stdout.flush()
            time.sleep(sleep_interval)
        first = False

        if config['modem_auth_required']:
            while not credential:
                credential = get_credential(config)
                if not credential and config['exit_on_auth_error']:
                    error_exit('Unable to authenticate with modem.  Exiting since exit_on_auth_error is True', config)
                if not credential:
                    logging.info('Unable to obtain valid login session, sleeping for: %ss', sleep_interval)
                    time.sleep(sleep_interval)

        # Get the HTML from the modem
        html = get_html(config, credential)
        if not html:
            if config['exit_on_html_error']:
                error_exit('No HTML obtained from modem.  Exiting since exit_on_html_error is True', config)
            logging.error('No HTML to parse, giving up until next interval')
            if config['clear_auth_token_on_html_error']:
                logging.info('clear_auth_token_on_html_error is true, clearing credential token')
                credential = None
            continue

        # Parse the HTML to get our stats
        if modem_model == 'sb8200':
<<<<<<< HEAD
            stats = sb8200.parse_html_sb8200(html)
=======
            stats = parse_html_sb8200(html)
        elif modem_model == 'sb6183':
            stats = parse_html_sb6183(html)
>>>>>>> ba46cd98
        else:
            error_exit('Modem model %s not supported!  Aborting', sleep=False)

        if not stats or (not stats['upstream'] and not stats['downstream']):
            logging.error(
                'Failed to get any stats, giving up until next interval')
            continue

        # Where should 6we send the results?
        if destination == 'influxdb':
            send_to_influx(stats, config)
        else:
            error_exit('Destination %s not supported!  Aborting.' % destination, sleep=False)


def get_args():
    """ Get argparser args """
    parser = argparse.ArgumentParser()
    parser.add_argument('--config', metavar='config_file_path', help='Path to config file', required=True)
    parser.add_argument('--debug', help='Enable debug logging', action='store_true', required=False, default=False)
    args = parser.parse_args()
    return args


def get_config(config_path=None):
    """ Grab config from the ini config file,
        then grab the same variables from ENV to override
    """

    default_config = {

        # Main
        'arris_stats_debug': False,
        'destination': 'influxdb',
        'sleep_interval': 300,
        'modem_url': 'https://192.168.100.1/cmconnectionstatus.html',
        'modem_verify_ssl': False,
        'modem_auth_required': False,
        'modem_username': 'admin',
        'modem_password': None,
        'modem_model': 'sb8200',
        'exit_on_auth_error': True,
        'exit_on_html_error': True,
        'clear_auth_token_on_html_error': True,
        'sleep_before_exit': True,

        # Influx
        'influx_host': 'localhost',
        'influx_port': 8086,
        'influx_database': 'cable_modem_stats',
        'influx_username': None,
        'influx_password': None,
        'influx_use_ssl': False,
        'influx_verify_ssl': True,
    }

    config = default_config.copy()

    # Get config from config.ini first
    if config_path:

        # Some hacky action to get the config without using section headings in the file
        # https://stackoverflow.com/a/10746467/866057
        parser = configparser.RawConfigParser()
        section = 'MAIN'
        with open(config_path) as f:
            file_content = '[%s]\n' % section + f.read()
        parser.read_string(file_content)

        for param in default_config:
            config[param] = parser[section].get(param, default_config[param])

    # Get it from ENV now and override anything we find
    for param in config:
        if os.environ.get(param):
            config[param] = os.environ.get(param)

    # Special handling depending ontype
    for param in config:

        # If the default value is a boolean, but we have a string, convert it
        if isinstance(default_config[param], bool) and isinstance(config[param], str):
            config[param] = str_to_bool(string=config[param], name=param)

        # If the default value is an int, but we have a string, convert it
        if isinstance(default_config[param], int) and isinstance(config[param], str):
            config[param] = int(config[param])

        # Finally any 'None' string should just be None
        if default_config[param] is None and config[param] == 'None':
            config[param] = None

    return config


def get_credential(config):
    """ Get the cookie credential by sending the
        username and password pair for basic auth. They
        also want the pair as a base64 encoded get req param
    """
    logging.info('Obtaining login session from modem')

    url = config['modem_url']
    username = config['modem_username']
    password = config['modem_password']
    verify_ssl = config['modem_verify_ssl']

    # We have to send a request with the username and password
    # encoded as a url param.  Look at the Javascript from the
    # login page for more info on the following.
    token = username + ":" + password
    auth_hash = base64.b64encode(token.encode('ascii'))
    auth_url = url + '?' + auth_hash.decode()
    logging.debug('auth_url: %s', auth_url)

    # This is going to respond with our "credential", which is a hash that we
    # have to send as a cookie with subsequent requests
    try:
        resp = requests.get(auth_url, headers=HEADERS, auth=(username, password), verify=verify_ssl)

        if resp.status_code != 200:
            logging.error('Error authenticating with %s', url)
            logging.error('Status code: %s', resp.status_code)
            logging.error('Reason: %s', resp.reason)
            return None

        credential = resp.text
        resp.close()
    except Exception as exception:
        logging.error(exception)
        logging.error('Error authenticating with %s', url)
        return None

    if 'Password:' in credential:
        logging.error('Authentication error, received login page.  Check username / password.  SB8200 has some kind of bug that can cause this after too many authentications, the only known fix is to reboot the modem.')
        return None

    return credential


def get_html(config, credential):
    """ Get the status page from the modem
        return the raw html
    """
    url = config['modem_url']
    verify_ssl = config['modem_verify_ssl']

    if config['modem_auth_required']:
        cookies = {'credential': credential}
    else:
        cookies = None

    logging.info('Retreiving stats from %s', url)

    try:
        resp = requests.get(url, headers=HEADERS, cookies=cookies, verify=verify_ssl)
        if resp.status_code != 200:
            logging.error('Error retreiving html from %s', url)
            logging.error('Status code: %s', resp.status_code)
            logging.error('Reason: %s', resp.reason)
            return None
        status_html = resp.content.decode("utf-8")
        resp.close()
    except Exception as exception:
        logging.error(exception)
        logging.error('Error retreiving html from %s', url)
        return None

    if 'Password:' in status_html:
        logging.error('Authentication error, received login page.  Check username / password.  SB8200 has some kind of bug that can cause this after too many authentications, the only known fix is to reboot the modem.')
        if not config['modem_auth_required']:
            logging.warning('You have modem_auth_required to False, but a login page was detected!')
        return None

    return status_html


<<<<<<< HEAD
=======
def parse_html_sb8200(html):
    """ Parse the HTML into the modem stats dict """
    logging.info('Parsing HTML for modem model sb8200')

    # As of Aug 2019 the SB8200 has a bug in its HTML
    # The tables have an extra </tr> in the table headers, we have to remove it so
    # that Beautiful Soup can parse it
    # Before: <tr><th colspan=7><strong>Upstream Bonded Channels</strong></th></tr>
    # After: <tr><th colspan=7><strong>Upstream Bonded Channels</strong></th>
    html = html.replace('Bonded Channels</strong></th></tr>', 'Bonded Channels</strong></th>', 2)

    from bs4 import BeautifulSoup
    soup = BeautifulSoup(html, 'html.parser')
    stats = {}

    # downstream table
    stats['downstream'] = []
    for table_row in soup.find_all("table")[1].find_all("tr"):
        if table_row.th:
            continue

        channel_id = table_row.find_all('td')[0].text.strip()

        # Some firmwares have a header row not already skiped by "if table_row.th", skip it if channel_id isn't an integer
        if not channel_id.isdigit():
            continue

        frequency = table_row.find_all('td')[3].text.replace(" Hz", "").strip()
        power = table_row.find_all('td')[4].text.replace(" dBmV", "").strip()
        snr = table_row.find_all('td')[5].text.replace(" dB", "").strip()
        corrected = table_row.find_all('td')[6].text.strip()
        uncorrectables = table_row.find_all('td')[7].text.strip()

        stats['downstream'].append({
            'channel_id': channel_id,
            'frequency': frequency,
            'power': power,
            'snr': snr,
            'corrected': corrected,
            'uncorrectables': uncorrectables
        })

    logging.debug('downstream stats: %s', stats['downstream'])
    if not stats['downstream']:
        logging.error('Failed to get any downstream stats! Probably a parsing issue in parse_html_sb8200()')

    # upstream table
    stats['upstream'] = []
    for table_row in soup.find_all("table")[2].find_all("tr"):
        if table_row.th:
            continue

        # Some firmwares have a header row not already skiped by "if table_row.th", skip it if channel_id isn't an integer
        if not channel_id.isdigit():
            continue

        channel_id = table_row.find_all('td')[1].text.strip()
        frequency = table_row.find_all('td')[4].text.replace(" Hz", "").strip()
        power = table_row.find_all('td')[6].text.replace(" dBmV", "").strip()

        stats['upstream'].append({
            'channel_id': channel_id,
            'frequency': frequency,
            'power': power,
        })

    logging.debug('upstream stats: %s', stats['upstream'])
    if not stats['upstream']:
        logging.error('Failed to get any upstream stats! Probably a parsing issue in parse_html_sb8200()')

    return stats


def parse_html_sb6183(html):
    """ Parse the HTML into the modem stats dict """
    logging.info('Parsing HTML for modem model sb6183')

    # Page to parse: http://192.168.100.1/RgConnect.asp

    from bs4 import BeautifulSoup
    soup = BeautifulSoup(html, 'html.parser')
    stats = {}

    # downstream table
    stats['downstream'] = []
    logging.debug("Found %s tables" % len(soup.find_all("table")))
    for table_row in soup.find_all("table")[2].find_all("tr"):
        if table_row.th:
            continue

        '''
        <tr>
    <td ><strong>Channel</strong></td>
    <td ><strong>Lock Status</strong></td>
    <td ><strong>Modulation</strong></td>
    <td ><strong>Channel ID</strong></td>
    <td ><strong>Frequency</strong></td>
    <td ><strong>Power</strong></td>
    <td ><strong>SNR</strong></td>
    <td ><strong>Corrected</strong></td>
    <td ><strong>Uncorrectables</strong></td>
   </tr>
        '''

        channel = table_row.find_all('td')[0].text.strip()
        logging.debug("Processing downstream channel %s" % channel)
        # Some firmwares have a header row not already skiped by "if table_row.th", skip it if channel_id isn't an integer
        if not channel.isdigit():
            continue

        channel_id = table_row.find_all('td')[3].text.strip()
        frequency = table_row.find_all('td')[4].text.replace(" Hz", "").strip()
        power = table_row.find_all('td')[5].text.replace(" dBmV", "").strip()
        snr = table_row.find_all('td')[6].text.replace(" dB", "").strip()
        corrected = table_row.find_all('td')[7].text.strip()
        uncorrectables = table_row.find_all('td')[8].text.strip()

        stats['downstream'].append({
            'channel': channel,
            'channel_id': channel_id,
            'frequency': frequency,
            'power': power,
            'snr': snr,
            'corrected': corrected,
            'uncorrectables': uncorrectables
        })

    logging.debug('downstream stats: %s', stats['downstream'])
    if not stats['downstream']:
        logging.error('Failed to get any downstream stats! Probably a parsing issue in parse_html_sb8200()')

    # upstream table
    stats['upstream'] = []
    for table_row in soup.find_all("table")[3].find_all("tr"):
        if table_row.th:
            continue

        '''
        <tr>
            <td><strong>Channel</strong></td>
            <td><strong>Lock Status</strong></td>
                        <td><strong>US Channel Type</strong></td>
                        <td><strong>Channel ID</strong></td>
                        <td><strong>Symbol Rate</strong></td>
                        <td><strong>Frequency</strong></td>
                        <td><strong>Power</strong></td>
           </tr>
        '''

        # Some firmwares have a header row not already skiped by "if table_row.th", skip it if channel_id isn't an integer
        channel = table_row.find_all('td')[0].text.strip()
        if not channel.isdigit():
            continue

        channel_id = table_row.find_all('td')[3].text.strip()
        symbol_rate = table_row.find_all('td')[4].text.replace(" Ksym/sec", "").strip()
        frequency = table_row.find_all('td')[5].text.replace(" Hz", "").strip()
        power = table_row.find_all('td')[6].text.replace(" dBmV", "").strip()

        stats['upstream'].append({
            'channel_id': channel_id,
            'symbol_rate': symbol_rate,
            'frequency': frequency,
            'power': power,
        })

    logging.debug('upstream stats: %s', stats['upstream'])
    if not stats['upstream']:
        logging.error('Failed to get any upstream stats! Probably a parsing issue in parse_html_sb8200()')

    return stats

>>>>>>> ba46cd98
def send_to_influx(stats, config):
    """ Send the stats to InfluxDB """
    logging.info('Sending stats to InfluxDB (%s:%s)', config['influx_host'], config['influx_port'])

    from influxdb import InfluxDBClient
    from influxdb.exceptions import InfluxDBClientError, InfluxDBServerError

    influx_client = InfluxDBClient(
        config['influx_host'],
        config['influx_port'],
        config['influx_username'],
        config['influx_password'],
        config['influx_database'],
        config['influx_use_ssl'],
        config['influx_verify_ssl'],
    )

    series = []
    current_time = datetime.utcnow().strftime('%Y-%m-%dT%H:%M:%SZ')

    for stats_down in stats['downstream']:

        series.append({
            'measurement': 'downstream_statistics',
            'time': current_time,
            'fields': {
                'frequency': int(stats_down['frequency']),
                'power': float(stats_down['power']),
                'snr': float(stats_down['snr']),
                'corrected': int(stats_down['corrected']),
                'uncorrectables': int(stats_down['uncorrectables'])
            },
            'tags': {
                'channel_id': int(stats_down['channel_id'])
            }
        })

    for stats_up in stats['upstream']:
        series.append({
            'measurement': 'upstream_statistics',
            'time': current_time,
            'fields': {
                'frequency': int(stats_up['frequency']),
                'power': float(stats_up['power']),
            },
            'tags': {
                'channel_id': int(stats_up['channel_id'])
            }
        })

    try:
        influx_client.write_points(series)
    except (InfluxDBClientError, ConnectionError, InfluxDBServerError, ConnectionRefusedError) as exception:

        # If DB doesn't exist, try to create it
        if hasattr(exception, 'code') and exception.code == 404:
            logging.warning('Database %s Does Not Exist.  Attempting to create database',
                            config['influx_database'])
            influx_client.create_database(config['influx_database'])
            influx_client.write_points(series)
        else:
            logging.error(exception)
            logging.error('Failed To Write To InfluxDB')
            return

    logging.info('Successfully wrote data to InfluxDB')
    logging.debug('Influx series sent to db:')
    logging.debug(series)


def error_exit(message, config=None, sleep=True):
    """ Log error, sleep if needed, then exit 1 """
    logging.error(message)
    if sleep and config and config['sleep_before_exit']:
        logging.info('Sleeping for %s seconds before exiting since sleep_before_exit is True', config['sleep_interval'])
        time.sleep(config['sleep_interval'])
    sys.exit(1)


def write_html(html):
    """ write html to file """
    with open("/tmp/html", "wb") as text_file:
        text_file.write(html)


def read_html():
    """ read html from file """
    with open("/tmp/html", "rb") as text_file:
        html = text_file.read()
    return html


def str_to_bool(string, name):
    """ Return True is string ~= 'true' """
    if string.lower() == 'true':
        return True
    if string.lower() == 'false':
        return False

    raise ValueError('Config parameter % s should be boolean "true" or "false", but value is neither of those.' % name)


def init_logger(debug=False):
    """ Start the python logger """
    log_format = '%(asctime)s %(levelname)-8s %(message)s'

    if debug:
        level = logging.DEBUG
    else:
        level = logging.INFO

    # https://stackoverflow.com/a/61516733/866057
    try:
        root_logger = logging.getLogger()
        root_logger.setLevel(level)
        root_handler = root_logger.handlers[0]
        root_handler.setFormatter(logging.Formatter(log_format))
    except IndexError:
        logging.basicConfig(level=level, format=log_format)


if __name__ == '__main__':
    main()<|MERGE_RESOLUTION|>--- conflicted
+++ resolved
@@ -83,13 +83,9 @@
 
         # Parse the HTML to get our stats
         if modem_model == 'sb8200':
-<<<<<<< HEAD
             stats = sb8200.parse_html_sb8200(html)
-=======
-            stats = parse_html_sb8200(html)
         elif modem_model == 'sb6183':
             stats = parse_html_sb6183(html)
->>>>>>> ba46cd98
         else:
             error_exit('Modem model %s not supported!  Aborting', sleep=False)
 
@@ -267,81 +263,6 @@
     return status_html
 
 
-<<<<<<< HEAD
-=======
-def parse_html_sb8200(html):
-    """ Parse the HTML into the modem stats dict """
-    logging.info('Parsing HTML for modem model sb8200')
-
-    # As of Aug 2019 the SB8200 has a bug in its HTML
-    # The tables have an extra </tr> in the table headers, we have to remove it so
-    # that Beautiful Soup can parse it
-    # Before: <tr><th colspan=7><strong>Upstream Bonded Channels</strong></th></tr>
-    # After: <tr><th colspan=7><strong>Upstream Bonded Channels</strong></th>
-    html = html.replace('Bonded Channels</strong></th></tr>', 'Bonded Channels</strong></th>', 2)
-
-    from bs4 import BeautifulSoup
-    soup = BeautifulSoup(html, 'html.parser')
-    stats = {}
-
-    # downstream table
-    stats['downstream'] = []
-    for table_row in soup.find_all("table")[1].find_all("tr"):
-        if table_row.th:
-            continue
-
-        channel_id = table_row.find_all('td')[0].text.strip()
-
-        # Some firmwares have a header row not already skiped by "if table_row.th", skip it if channel_id isn't an integer
-        if not channel_id.isdigit():
-            continue
-
-        frequency = table_row.find_all('td')[3].text.replace(" Hz", "").strip()
-        power = table_row.find_all('td')[4].text.replace(" dBmV", "").strip()
-        snr = table_row.find_all('td')[5].text.replace(" dB", "").strip()
-        corrected = table_row.find_all('td')[6].text.strip()
-        uncorrectables = table_row.find_all('td')[7].text.strip()
-
-        stats['downstream'].append({
-            'channel_id': channel_id,
-            'frequency': frequency,
-            'power': power,
-            'snr': snr,
-            'corrected': corrected,
-            'uncorrectables': uncorrectables
-        })
-
-    logging.debug('downstream stats: %s', stats['downstream'])
-    if not stats['downstream']:
-        logging.error('Failed to get any downstream stats! Probably a parsing issue in parse_html_sb8200()')
-
-    # upstream table
-    stats['upstream'] = []
-    for table_row in soup.find_all("table")[2].find_all("tr"):
-        if table_row.th:
-            continue
-
-        # Some firmwares have a header row not already skiped by "if table_row.th", skip it if channel_id isn't an integer
-        if not channel_id.isdigit():
-            continue
-
-        channel_id = table_row.find_all('td')[1].text.strip()
-        frequency = table_row.find_all('td')[4].text.replace(" Hz", "").strip()
-        power = table_row.find_all('td')[6].text.replace(" dBmV", "").strip()
-
-        stats['upstream'].append({
-            'channel_id': channel_id,
-            'frequency': frequency,
-            'power': power,
-        })
-
-    logging.debug('upstream stats: %s', stats['upstream'])
-    if not stats['upstream']:
-        logging.error('Failed to get any upstream stats! Probably a parsing issue in parse_html_sb8200()')
-
-    return stats
-
-
 def parse_html_sb6183(html):
     """ Parse the HTML into the modem stats dict """
     logging.info('Parsing HTML for modem model sb6183')
@@ -441,7 +362,7 @@
 
     return stats
 
->>>>>>> ba46cd98
+
 def send_to_influx(stats, config):
     """ Send the stats to InfluxDB """
     logging.info('Sending stats to InfluxDB (%s:%s)', config['influx_host'], config['influx_port'])
